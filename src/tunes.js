import { make } from './ui';
import bgIcon from './svg/background.svg';
import borderIcon from './svg/border.svg';
import stretchedIcon from './svg/stretched.svg';

/**
 * Working with Block Tunes
 */
export default class Tunes {
  /**
<<<<<<< HEAD
   * @param {object} api - Editor API
   * @param {array} actions - Userdefined tunes
   * @param {function} onChange - tune toggling callback
=======
   * @param {object} tune - image tool Tunes managers
   * @param {object} tune.api - Editor API
   * @param {Function} tune.onChange - tune toggling callback
>>>>>>> c78c013e
   */
  constructor({ api, actions, onChange }) {
    this.api = api;
    this.actions = actions;
    this.onChange = onChange;
    this.buttons = [];
  }

  /**
   * Available Image tunes
   *
   * @returns {{name: string, icon: string, title: string}[]}
   */
  static get tunes() {
    return [
      {
        name: 'withBorder',
        icon: borderIcon,
        title: 'With border',
      },
      {
        name: 'stretched',
        icon: stretchedIcon,
        title: 'Stretch image',
      },
      {
        name: 'withBackground',
        icon: bgIcon,
        title: 'With background',
      },
    ];
  }

  /**
   * Styles
   *
   * @returns {{wrapper: string, buttonBase: *, button: string, buttonActive: *}}
   */
  get CSS() {
    return {
      wrapper: '',
      buttonBase: this.api.styles.settingsButton,
      button: 'image-tool__tune',
      buttonActive: this.api.styles.settingsButtonActive,
    };
  }

  /**
   * Makes buttons with tunes: add background, add border, stretch image
   *
   * @param {ImageToolData} toolData - generate Elements of tunes
   * @returns {Element}
   */
  render(toolData) {
    const wrapper = make('div', this.CSS.wrapper);

    this.buttons = [];

<<<<<<< HEAD
    const tunes = Tunes.tunes.concat(this.actions);
    tunes.forEach((tune) => {
      let el = make('div', [this.CSS.buttonBase, this.CSS.button], {
=======
    Tunes.tunes.forEach(tune => {
      const title = this.api.i18n.t(tune.title);
      const el = make('div', [this.CSS.buttonBase, this.CSS.button], {
>>>>>>> c78c013e
        innerHTML: tune.icon,
        title,
      });

      el.addEventListener('click', () => {
        this.tuneClicked(tune.name, tune.action);
      });

      el.dataset.tune = tune.name;
      el.classList.toggle(this.CSS.buttonActive, toolData[tune.name]);

      this.buttons.push(el);

      this.api.tooltip.onHover(el, title, {
        placement: 'top',
      });

      wrapper.appendChild(el);
    });

    return wrapper;
  }

  /**
   * Clicks to one of the tunes
   *
   * @param {string} tuneName - clicked tune name
<<<<<<< HEAD
   * @param {function} customFunction - function to execute on click
   */
  tuneClicked(tuneName, customFunction) {
    if (typeof customFunction === 'function') {
        if (!customFunction(tuneName)) {
            return false;
        }
    }
    
    let button = this.buttons.find(el => el.dataset.tune === tuneName);
=======
   * @returns {void}
   */
  tuneClicked(tuneName) {
    const button = this.buttons.find(el => el.dataset.tune === tuneName);
>>>>>>> c78c013e

    button.classList.toggle(this.CSS.buttonActive, !button.classList.contains(this.CSS.buttonActive));

    this.onChange(tuneName);
  }
}<|MERGE_RESOLUTION|>--- conflicted
+++ resolved
@@ -8,15 +8,9 @@
  */
 export default class Tunes {
   /**
-<<<<<<< HEAD
-   * @param {object} api - Editor API
-   * @param {array} actions - Userdefined tunes
-   * @param {function} onChange - tune toggling callback
-=======
    * @param {object} tune - image tool Tunes managers
    * @param {object} tune.api - Editor API
    * @param {Function} tune.onChange - tune toggling callback
->>>>>>> c78c013e
    */
   constructor({ api, actions, onChange }) {
     this.api = api;
@@ -75,15 +69,10 @@
 
     this.buttons = [];
 
-<<<<<<< HEAD
     const tunes = Tunes.tunes.concat(this.actions);
-    tunes.forEach((tune) => {
-      let el = make('div', [this.CSS.buttonBase, this.CSS.button], {
-=======
-    Tunes.tunes.forEach(tune => {
+    tunes.forEach(tune => {
       const title = this.api.i18n.t(tune.title);
       const el = make('div', [this.CSS.buttonBase, this.CSS.button], {
->>>>>>> c78c013e
         innerHTML: tune.icon,
         title,
       });
@@ -111,7 +100,6 @@
    * Clicks to one of the tunes
    *
    * @param {string} tuneName - clicked tune name
-<<<<<<< HEAD
    * @param {function} customFunction - function to execute on click
    */
   tuneClicked(tuneName, customFunction) {
@@ -120,14 +108,8 @@
             return false;
         }
     }
-    
+
     let button = this.buttons.find(el => el.dataset.tune === tuneName);
-=======
-   * @returns {void}
-   */
-  tuneClicked(tuneName) {
-    const button = this.buttons.find(el => el.dataset.tune === tuneName);
->>>>>>> c78c013e
 
     button.classList.toggle(this.CSS.buttonActive, !button.classList.contains(this.CSS.buttonActive));
 
